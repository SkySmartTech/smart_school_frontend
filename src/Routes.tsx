import React, { Suspense } from "react";
import { Navigate, Outlet, Route, Routes } from "react-router-dom";
import MainLayout from "./components/Layout/MainLayout";
import PageLoader from "./components/PageLoader";
import { useCurrentUser } from "./hooks/useCurrentUser";
import ClassTeacherReport from "./views/Reports/ClassTeacherReport";
import HelpPage from "./views/HelpPage";
import TeacherDashboard from "./views/Dashboard/TeacherDashboard";
import CommonDashboard from "./views/Dashboard/CommonDashboard";
import ManagementStaff from "./views/Reports/ManagementStaffReport";

// import { useCurrentUser } from "./hooks/useCurrentUser";
// import UserAccessManagement from "./views/Dashboard/UserAccessManagement/UserAccessManagement";


// Public pages
const LoginPage = React.lazy(() => import("./views/LoginPage/Login"));
const RegistrationPage = React.lazy(() => import("./views/RegistrationPage/Register"));

// Dashboard pages
const AddMarks = React.lazy(() => import("./views/Dashboard/AddMarks"));
//const StudentDashboard = React.lazy(() => import("./views/Dashboard/StudentDashboard"));
// const ProductionUpdatePage = React.lazy(() => import("./views/Dashboard/ProductionUpdatePage"));
const SystemManagementPage = React.lazy(() => import("./views/SystemMangementPage"));
const UserProfile = React.lazy(() => import("./views/UserProfile"));

// const HelpPage = React.lazy(() => import("./views/Dashboard/HelpPage"));
// const SettingPage = React.lazy(() => import("./views/Dashboard/SettingPage"));
// const DayPlanUpload = React.lazy(() => import("./views/Dashboard/DayPlan/DayPlanUpload"));
// const DayPlanReport = React.lazy(() => import("./views/Dashboard/DayPlanReport/DayPlanReport"));
// const DayPlanSummary = React.lazy(() => import("./views/Dashboard/DayPlanSummary/DayPlanSummary"));

// // Administration pages
<<<<<<< HEAD
const UserManagement = React.lazy(() => import("./views/UserManagement/UserManagement"));
=======
const ParentReport = React.lazy(() => import("../src/views/Reports/ParentReport"));
>>>>>>> b1e451f1

function ProtectedRoute() {
  const { isAuthenticated, isLoading } = useCurrentUser();

  if (isLoading) {
    return <PageLoader />;
  }


  return isAuthenticated ? (
    <MainLayout>
      {/*  <Suspense fallback={<PageLoader />}>
        <Outlet />
      </Suspense> */}
    </MainLayout>
  ) : (
    <Navigate to="/login" replace />

  );
}

function PublicRoute() {
  const { isAuthenticated, isLoading } = useCurrentUser();

  if (isLoading) {
    return <PageLoader />;
  }

  return !isAuthenticated ? (
    <Suspense fallback={<PageLoader />}>
      <Outlet />
    </Suspense>
  ) : (
    <Navigate to="/addmarks" replace />
  );
}

function AppRoutes() {
  return (
    <Routes>
      {/* Public routes */}
      <Route element={<PublicRoute />}>
        <Route path="/login" element={<LoginPage />} />
        <Route path="/register" element={<RegistrationPage />} />
        <Route path="/addmarks" element={<AddMarks />} />
<<<<<<< HEAD
        <Route path="/studentdashboard" element={<StudentDashboard />} />
        <Route path="/teacherdashboard" element={<TeacherDashboard />} />
        <Route path="/commondashboard" element={<CommonDashboard />} />
        <Route path="/systemManagement" element={<SystemManagementPage />} />
        {/* <Route path="/dayPlan" element={<DayPlanUpload />} />
        <Route path="/production" element={<ProductionUpdatePage />} />*/}
        <Route path="/userProfile" element={<UserProfile />} />
        <Route path="/managementStaff" element={<ManagementStaff />} />
        <Route path="/teacherReport" element={<ClassTeacherReport />} />
        <Route path="/userManagement" element={<UserManagement />} />
        <Route path="/help" element={<HelpPage />} />
        {/* 
        <Route path="/setting" element={<SettingPage />} />
        <Route path="/dayReport" element={<DayPlanReport />} />
        <Route path="/daySummary" element={<DayPlanSummary />} />
        <Route path="/userAccessManagement" element={<UserAccessManagement/>} /> */}

=======
        {/* <Route path="/dayPlan" element={<DayPlanUpload />} />
        <Route path="/studentdashboard" element={<StudentDashboard />} />
        <Route path="/production" element={<ProductionUpdatePage />} />
        <Route path="/systemManagement" element={<SystemManagementPage />} /> */}
        <Route path="/userProfile" element={<UserProfile />} />
        <Route path="/summary" element={<Summary/>} />
        <Route path="/teacherReport" element={<ClassTeacherReport/>} />
        <Route path="/parentReport" element={<ParentReport/>} />
        {/* <Route path="/help" element={<HelpPage />} />
        <Route path="/setting" element={<SettingPage />} />
        <Route path="/dayReport" element={<DayPlanReport />} />
        <Route path="/daySummary" element={<DayPlanSummary />} />
        <Route path="/userManagement" element={<UserManagement />} />
         */}
        
>>>>>>> b1e451f1

      </Route>

      {/* Protected routes */}
      <Route element={<ProtectedRoute />}>



      </Route>

      {/* Redirects */}
      <Route path="/" element={<Navigate to="/login" replace />} />

    </Routes>
  );
}

export default AppRoutes;<|MERGE_RESOLUTION|>--- conflicted
+++ resolved
@@ -31,11 +31,11 @@
 // const DayPlanSummary = React.lazy(() => import("./views/Dashboard/DayPlanSummary/DayPlanSummary"));
 
 // // Administration pages
-<<<<<<< HEAD
+
 const UserManagement = React.lazy(() => import("./views/UserManagement/UserManagement"));
-=======
+
 const ParentReport = React.lazy(() => import("../src/views/Reports/ParentReport"));
->>>>>>> b1e451f1
+
 
 function ProtectedRoute() {
   const { isAuthenticated, isLoading } = useCurrentUser();
@@ -81,7 +81,7 @@
         <Route path="/login" element={<LoginPage />} />
         <Route path="/register" element={<RegistrationPage />} />
         <Route path="/addmarks" element={<AddMarks />} />
-<<<<<<< HEAD
+
         <Route path="/studentdashboard" element={<StudentDashboard />} />
         <Route path="/teacherdashboard" element={<TeacherDashboard />} />
         <Route path="/commondashboard" element={<CommonDashboard />} />
@@ -99,7 +99,7 @@
         <Route path="/daySummary" element={<DayPlanSummary />} />
         <Route path="/userAccessManagement" element={<UserAccessManagement/>} /> */}
 
-=======
+
         {/* <Route path="/dayPlan" element={<DayPlanUpload />} />
         <Route path="/studentdashboard" element={<StudentDashboard />} />
         <Route path="/production" element={<ProductionUpdatePage />} />
@@ -115,7 +115,7 @@
         <Route path="/userManagement" element={<UserManagement />} />
          */}
         
->>>>>>> b1e451f1
+
 
       </Route>
 
