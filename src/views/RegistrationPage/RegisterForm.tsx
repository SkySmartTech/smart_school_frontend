--- conflicted
+++ resolved
@@ -80,11 +80,7 @@
   userType: string;
   username: string;
   password: string;
-<<<<<<< HEAD
-  location: string; 
-=======
   location?: string | null; // Changed to optional
->>>>>>> 8131d578
   userRole: string;
   gender: string;
 
@@ -170,13 +166,8 @@
       teacherClass: [],
       subjects: [],
       medium: [],
-<<<<<<< HEAD
-      location: "", 
-      userRole: "user", 
-=======
       location: "", // Keep as empty string but optional
       userRole: "user",
->>>>>>> 8131d578
     }
   });
 
@@ -346,76 +337,15 @@
     setActiveStep((prevActiveStep) => prevActiveStep - 1);
   };
 
-<<<<<<< HEAD
 const onSubmit = (data: RegisterFormValues) => {
   if (!registeredUser) return;
-
-  const formData = new FormData();
-  formData.append('userId', registeredUser.userId.toString());
-  formData.append('userType', registeredUser.userType);
-
-  const role = (registeredUser.userType || '').toLowerCase();
-
-  if (role === "teacher") {
-    formData.append('staffNo', data.staffNo || '');
-    formData.append('teacherAssignments', JSON.stringify(teacherAssignments.map(assignment => ({
-      teacherGrade: assignment.grades[0],
-      teacherClass: assignment.classes[0],
-      subject: assignment.subjects[0],
-      medium: assignment.medium[0],
-      staffNo: data.staffNo,
-      userId: registeredUser.userId,
-      userType: registeredUser.userType
-    }))));
-  } 
-  else if (role === "parent") {
-    // Create a parent assignment array with ALL the form data
-    const parentAssignments = [{
-      studentAdmissionNo: data.studentAdmissionNo,
-      profession: data.profession,
-      relation: data.relation,
-      parentContact: data.parentContact,
-      userId: registeredUser.userId,
-      userType: registeredUser.userType,
-      status: true,
-      created_at: new Date().toISOString(),
-      updated_at: new Date().toISOString()
-    }];
-
-    // Send the parent data properly
-    formData.append('parentData', JSON.stringify(parentAssignments));
-  }
-  else if (role === "student") {
-    // Handle student data similarly
-    const studentAssignments = [{
-      studentGrade: data.studentGrade,
-      studentClass: data.studentClass,
-      medium: data.medium,
-      studentAdmissionNo: data.studentAdmissionNo,
-      parentContact: data.parentContact,
-      parentProfession: data.parentProfession,
-      userId: registeredUser.userId,
-      userType: registeredUser.userType
-    }];
-    
-    formData.append('studentData', JSON.stringify(studentAssignments));
-  }
-
-  // Call the appropriate registration function
-  if (role === "student") registerStudentData(formData);
-  else if (role === "teacher") registerTeacherData(formData);
-  else if (role === "parent") registerParentData(formData);
-};
-=======
-  const onSubmit = (data: RegisterFormValues) => {
-    if (!registeredUser) return;
 
     const formData = new FormData();
     // ensure these are strings
     formData.append('userId', String(registeredUser.userId));
     formData.append('userType', String(registeredUser.userType));
 
-    const role = (registeredUser.userType || '').toLowerCase();
+  const role = (registeredUser.userType || '').toLowerCase();
 
     if (role === "teacher") {
       formData.append('staffNo', data.staffNo || '');
@@ -485,12 +415,11 @@
       formData.append('studentData', JSON.stringify(studentAssignments));
     }
 
-    // Call the appropriate registration function
-    if (role === "student") registerStudentData(formData);
-    else if (role === "teacher") registerTeacherData(formData);
-    else if (role === "parent") registerParentData(formData);
-  };
->>>>>>> 8131d578
+  // Call the appropriate registration function
+  if (role === "student") registerStudentData(formData);
+  else if (role === "teacher") registerTeacherData(formData);
+  else if (role === "parent") registerParentData(formData);
+};
 
   // const handleImageChange = (event: React.ChangeEvent<HTMLInputElement>) => {
   //   if (event.target.files && event.target.files.length > 0) {
