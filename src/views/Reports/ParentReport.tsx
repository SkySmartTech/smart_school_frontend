--- conflicted
+++ resolved
@@ -49,16 +49,13 @@
     type DetailedMarksTableRow
 } from "../../api/parentApi.ts";
 
-<<<<<<< HEAD
-const exams = ["First", "Mid", "End", "Monthly"];
-=======
 const exams = [
     { label: 'First Term', value: 'first' },
     { label: 'Second Term', value: 'mid' },
     { label: 'Third Term', value: 'end' },
     { label: 'Monthly Test', value: 'monthly' }
 ];
->>>>>>> f515a22c
+const exams = ["First", "Mid", "End", "Monthly"];
 const months = ["January", "February", "March", "April", "May", "June",
     "July", "August", "September", "October", "November", "December"
 ];
