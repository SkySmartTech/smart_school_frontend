import React, { useState, useEffect } from "react";
import {
    Box, CssBaseline, AppBar, Stack, Typography, Paper, MenuItem, Table, TableBody, TableCell,
    TableContainer, TableHead, TableRow, useTheme, InputAdornment, TextField, CircularProgress,
    Snackbar, Alert
} from "@mui/material";
import { School, CalendarMonth, Group } from "@mui/icons-material";
import { LocalizationProvider } from "@mui/x-date-pickers/LocalizationProvider";
import { AdapterDayjs } from "@mui/x-date-pickers/AdapterDayjs";
import dayjs, { Dayjs } from "dayjs";
import Sidebar from "../../components/Sidebar";
import Navbar from "../../components/Navbar";
import {
    PieChart, Pie, Cell, BarChart, Bar, XAxis, YAxis,
    Tooltip as ReTooltip, Legend, ResponsiveContainer, CartesianGrid
} from "recharts";
import { useQuery } from "@tanstack/react-query";
import { fetchClassTeacherReport, fetchGradesFromApi, type DropdownOption } from "../../api/classteacherApi";
import Footer from "../../components/Footer";

const classes = ["Olu", "Araliya", "Nelum"];
<<<<<<< HEAD
const exams = ["1st Term", "2nd Term", "3rd Term", "First"];
=======
const exams = [
  { label: 'First Term', value: 'First' },
  { label: 'Second Term', value: 'Mid' },
  { label: 'Third Term', value: 'End' },
  { label: 'Monthly Test', value: 'monthly' }
];
const months = [
  { label: "January", value: "01" },
  { label: "February", value: "02" },
  { label: "March", value: "03" },
  { label: "April", value: "04" },
  { label: "May", value: "05" },
  { label: "June", value: "06" },
  { label: "July", value: "07" },
  { label: "August", value: "08" },
  { label: "September", value: "09" },
  { label: "October", value: "10" },
  { label: "November", value: "11" },
  { label: "December", value: "12" },
];
>>>>>>> b734a0f4
const COLORS = ["#4285F4", "#34A853", "#FBBC05", "#EA4335", "#9C27B0", "#00ACC1"];
const BAR_COLORS = ["#E3B6E5", "#C5A6D9", "#A795CD", "#8A85C1", "#6D74B5", "#5163A9", "#34529C"];

interface StudentSubjectMark {
    subject: string;
    marks: number;
}

interface StudentMark {
    studentName: string;
    subjects: StudentSubjectMark[];
    total_marks: number;
    average_marks: number;
    rank: number;
}

interface SubjectMark {
    subject: string;
    average_marks: number;
    percentage: number;
}

interface YearlySubjectAverage {
    year: number;
    subjects: SubjectMark[];
}

interface ClassTeacherReportData {
    subject_marks: SubjectMark[];
    student_marks: StudentMark[];
    yearly_subject_averages: YearlySubjectAverage[];
}

const ClassTeacherReport: React.FC = () => {
<<<<<<< HEAD
    const theme = useTheme();
    const [sidebarOpen, setSidebarOpen] = useState(false);

    // Initializing state with Dayjs objects for consistency
    const [startDate, setStartDate] = useState<Dayjs | null>(dayjs('2023-01-01'));
    const [endDate, setEndDate] = useState<Dayjs | null>(dayjs('2024-12-31'));
    
    const [grade, setGrade] = useState("1");
    const [className, setClassName] = useState("Olu");
    const [exam, setExam] = useState("2nd Term");
    const [grades, setGrades] = useState<DropdownOption[]>([]);

    type SnackbarState = {
        open: boolean;
        message: string;
        severity: "success" | "info" | "warning" | "error";
=======
  const theme = useTheme();
  const [sidebarOpen, setSidebarOpen] = useState(false);
  const [startDate, setStartDate] = useState<Date | undefined>(new Date(2023, 0, 1));
  const [endDate, setEndDate] = useState<Date | undefined>(new Date(2024, 11, 31));
  const [grade, setGrade] = useState<string>("");
  const [gradeOptions, setGradeOptions] = useState<DropdownOption[]>([]);
  const [className, setClassName] = useState("Olu");
  const [exam, setExam] = useState("Mid");
  const [month, setMonth] = useState<string>("01");

  type SnackbarState = {
    open: boolean;
    message: string;
    severity: "success" | "info" | "warning" | "error";
  };
  const [snackbar, setSnackbar] = useState<SnackbarState>({
    open: false,
    message: "",
    severity: "info",
  });

  const { data, isLoading, isError, error } = useQuery<ClassTeacherReportData, Error>({
    queryKey: ["class-teacher-report", startDate, endDate, grade, className, exam],
    queryFn: () => {
      const formattedStartDate = startDate ? format(startDate, "yyyy-MM-dd") : "";
      const formattedEndDate = endDate ? format(endDate, "yyyy-MM-dd") : "";
      return fetchClassTeacherReport(formattedStartDate, formattedEndDate, grade, className, exam);
    },
    retry: 1,
  });

  useEffect(() => {
    const fetchGrades = async () => {
      try {
        const grades = await fetchGradesFromApi();
        setGradeOptions(grades);
        // Set default grade if options exist
        if (grades.length > 0) {
          setGrade(grades[0].value);
        }
      } catch (error) {
        console.error("Failed to fetch grades:", error);
        setSnackbar({
          open: true,
          message: "Failed to load grade options",
          severity: "error",
        });
      }
>>>>>>> b734a0f4
    };
    const [snackbar, setSnackbar] = useState<SnackbarState>({
        open: false,
        message: "",
        severity: "info",
    });

    const { data, isLoading, isError, error } = useQuery<ClassTeacherReportData, Error>({
        queryKey: ["class-teacher-report", startDate, endDate, grade, className, exam],
        queryFn: () => {
            const formattedStartDate = startDate ? startDate.format("YYYY-MM-DD") : "";
            const formattedEndDate = endDate ? endDate.format("YYYY-MM-DD") : "";
            return fetchClassTeacherReport(formattedStartDate, formattedEndDate, grade, className, exam);
        },
        retry: 1,
    });

    // Fetch grades from API
    const { data: gradesData, isLoading: isGradesLoading } = useQuery<DropdownOption[], Error>({
        queryKey: ["grades"],
        queryFn: fetchGradesFromApi,
        retry: 1,
    });

    useEffect(() => {
        if (gradesData) {
            setGrades(gradesData);
            // Set default grade if not already set
            if (gradesData.length > 0 && !grade) {
                setGrade(gradesData[0].value);
            }
        }
    }, [gradesData, grade]);

    useEffect(() => {
        if (isError && error) {
            setSnackbar({ open: true, message: error.message, severity: "error" });
        }
    }, [isError, error]);

    const handleCloseSnackbar = () => setSnackbar((prev) => ({ ...prev, open: false }));

    // Prepare data for yearly subject averages chart
    const getYearlySubjectAveragesData = () => {
        if (!data?.yearly_subject_averages) return [];
        
        // First, get all unique subjects across all years
        const allSubjects = new Set<string>();
        data.yearly_subject_averages.forEach(yearData => {
            yearData.subjects.forEach(subject => {
                allSubjects.add(subject.subject);
            });
        });

        // Then transform the data into the format Recharts expects
        return data.yearly_subject_averages.map(yearData => {
            const yearEntry: any = { year: yearData.year.toString() };
            
            // Initialize all subjects to 0
            allSubjects.forEach(subject => {
                yearEntry[subject] = 0;
            });

            // Fill in the actual values
            yearData.subjects.forEach(subject => {
                yearEntry[subject.subject] = subject.percentage;
            });

            return yearEntry;
        });
    };

    return (
        <Box sx={{ display: "flex", width: "99vw", minHeight: "100vh" }}>
            <CssBaseline />
            <Sidebar open={sidebarOpen} setOpen={setSidebarOpen} />
            <Box sx={{ flexGrow: 1 }}>
                <AppBar
                    position="static"
                    sx={{
                        boxShadow: "none",
                        bgcolor: theme.palette.background.paper,
                        borderBottom: `1px solid ${theme.palette.divider}`,
                        color: theme.palette.text.primary,
                    }}
                >
<<<<<<< HEAD
                    <Navbar
                        title="Class Teacher Report"
                        sidebarOpen={sidebarOpen}
                        setSidebarOpen={setSidebarOpen}
=======
                  {exams.map((ex) => (
                    <MenuItem key={ex.value} value={ex.value}>
                      {ex.label}
                    </MenuItem>
                  ))}
                </TextField>

                {/* Month - visible only if Monthly Test is selected */}
                {exam === "monthly" && (
                  <TextField
                    select
                    label="Month"
                    value={month}
                    onChange={(e) => setMonth(e.target.value)}
                    InputProps={{
                      startAdornment: (
                        <InputAdornment position="start">
                          <CalendarMonth />
                        </InputAdornment>
                      ),
                    }}
                    sx={{
                      minWidth: 150,
                      flex: 1,
                      maxWidth: 250,
                      "& .MuiOutlinedInput-root": {
                        borderRadius: "10px",
                        height: "45px",
                      },
                    }}
                  >
                    {months.map((m) => (
                      <MenuItem key={m.value} value={m.value}>
                        {m.label}
                      </MenuItem>
                    ))}
                  </TextField>
                )}
              </Stack>
            </Paper>

            <Stack direction={{ xs: "column", md: "row" }} spacing={3} flexWrap="wrap">
              <Paper sx={{ p: 3, flex: 1 }}>
                <Typography fontWeight={600} mb={2}>
                  Subject Wise Marks
                </Typography>
                <ResponsiveContainer width="100%" height={350}>
                  {isLoading ? (
                    <Box
                      sx={{ display: "flex", justifyContent: "center", alignItems: "center", height: 250 }}
                    >
                      <CircularProgress />
                    </Box>
                  ) : (
                    <PieChart>
                      <Pie
                        data={(data?.subject_marks || []).map((sm) => ({
                          name: sm.subject,
                          value: sm.average_marks,
                        }))}
                        dataKey="value"
                        outerRadius={80}
                        label={({ name, percent }) =>
                          `${name}: ${percent ? (percent * 100).toFixed(0) : 0}%`
                        }
                      >
                        {(data?.subject_marks || []).map((_, idx) => (
                          <Cell key={idx} fill={COLORS[idx % COLORS.length]} />
                        ))}
                      </Pie>
                      <ReTooltip
                        formatter={(value: number) => [`${value}`, "Average Marks"]}
                        labelFormatter={(label) => label}
                      />
                      <Legend />
                    </PieChart>
                  )}
                </ResponsiveContainer>
              </Paper>

              <Paper sx={{ p: 3, flex: 2 }}>
                <Typography fontWeight={600} mb={2}>
                  Yearly Subject Averages
                </Typography>
                <ResponsiveContainer width="100%" height={350}>
                  {isLoading ? (
                    <Box
                      sx={{ display: "flex", justifyContent: "center", alignItems: "center", height: 350 }}
                    >
                      <CircularProgress />
                    </Box>
                  ) : (
                    <BarChart
                      data={getYearlySubjectAveragesData()}
                      margin={{ top: 20, right: 30, left: 60, bottom: 60 }}
                    >
                      <CartesianGrid strokeDasharray="3 3" />
                      <XAxis
                        dataKey="year"
                        label={{ value: 'Year', position: 'insideBottomRight', offset: -10 }}
                      />
                      <YAxis
                        label={{ value: 'Percentage', angle: -90, position: 'insideLeft' }}
                        domain={[0, 100]}
                      />
                      <ReTooltip
                        formatter={(value: number) => [`${value}%`, "Percentage"]}
                        labelFormatter={(label) => `Year: ${label}`}
                      />
                      <Legend layout="horizontal" verticalAlign="bottom" wrapperStyle={{ paddingTop: 20 }} />
                      {Array.from(new Set(data?.yearly_subject_averages.flatMap(y => y.subjects.map(s => s.subject)) || [])).map((subject, index) => (
                        <Bar
                          key={subject}
                          dataKey={subject}
                          stackId="a"
                          fill={BAR_COLORS[index % BAR_COLORS.length]}
                          name={subject}
                        />
                      ))}
                    </BarChart>
                  )}
                </ResponsiveContainer>
              </Paper>
            </Stack>

            <Paper sx={{ p: 3, flex: 2 }}>
              <Typography fontWeight={600} mb={2}>
                Student Averages
              </Typography>
              <ResponsiveContainer width="100%" height={350}>
                {isLoading ? (
                  <Box
                    sx={{ display: "flex", justifyContent: "center", alignItems: "center", height: 350 }}
                  >
                    <CircularProgress />
                  </Box>
                ) : (
                  <BarChart data={data?.student_marks || []} margin={{ top: 20, right: 30, left: 20, bottom: 50 }}>
                    <XAxis
                      dataKey="studentName"
                      tick={
                        {
                          angle: -45,
                          textAnchor: "end",
                          fontSize: 12,
                        } as any
                      }
                      height={70}
                    />
                    <YAxis
                      domain={[0, 100]}
                      label={{ value: "Average Marks", angle: -90, position: "insideLeft", offset: 10 }}
>>>>>>> b734a0f4
                    />
                </AppBar>

                <LocalizationProvider dateAdapter={AdapterDayjs}>
                    <Stack spacing={3} sx={{ px: 4, py: 3 }}>
                        <Paper elevation={1} sx={{ p: 2 }}>
                            <Stack direction="row" spacing={3} flexWrap="wrap" justifyContent="space-between">
                                {/* Start Date */}
                                <TextField
                                    type="date"
                                    label="Start Date"
                                    value={startDate ? startDate.format('YYYY-MM-DD') : ''}
                                    onChange={(e) => setStartDate(e.target.value ? dayjs(e.target.value) : null)}
                                    InputLabelProps={{ shrink: true }}
                                    sx={{ minWidth: { xs: '100%', sm: 150 } }}
                                />
                                {/* End Date */}
                                <TextField
                                    type="date"
                                    label="End Date"
                                    value={endDate ? endDate.format('YYYY-MM-DD') : ''}
                                    onChange={(e) => setEndDate(e.target.value ? dayjs(e.target.value) : null)}
                                    InputLabelProps={{ shrink: true }}
                                    sx={{ minWidth: { xs: '100%', sm: 150 } }}
                                />
                                
                                {/* Grade */}
                                <TextField
                                    select
                                    label="Student Grade"
                                    value={grade}
                                    onChange={(e) => setGrade(e.target.value)}
                                    disabled={isGradesLoading}
                                    InputProps={{
                                        startAdornment: (
                                            <InputAdornment position="start">
                                                <School />
                                            </InputAdornment>
                                        ),
                                    }}
                                    sx={{ minWidth: { xs: '100%', sm: 150 }, flex: 1, maxWidth: 250, "& .MuiOutlinedInput-root": { borderRadius: "10px", height: "45px", }, }}
                                >
                                    {isGradesLoading ? (
                                        <MenuItem disabled>
                                            <CircularProgress size={16} sx={{ mr: 1 }} />
                                            Loading grades...
                                        </MenuItem>
                                    ) : (
                                        grades.map((g) => (
                                            <MenuItem key={g.value} value={g.value}>
                                                {g.label}
                                            </MenuItem>
                                        ))
                                    )}
                                </TextField>

                                {/* Class */}
                                <TextField
                                    select
                                    label="Class"
                                    value={className}
                                    onChange={(e) => setClassName(e.target.value)}
                                    InputProps={{
                                        startAdornment: (
                                            <InputAdornment position="start">
                                                <Group />
                                            </InputAdornment>
                                        ),
                                    }}
                                    sx={{ minWidth: { xs: '100%', sm: 150 }, flex: 1, maxWidth: 250, "& .MuiOutlinedInput-root": { borderRadius: "10px", height: "45px", }, }}
                                >
                                    {classes.map((c) => (
                                        <MenuItem key={c} value={c}>
                                            {c}
                                        </MenuItem>
                                    ))}
                                </TextField>

                                {/* Exam */}
                                <TextField
                                    select
                                    label="Exam"
                                    value={exam}
                                    onChange={(e) => setExam(e.target.value)}
                                    InputProps={{
                                        startAdornment: (
                                            <InputAdornment position="start">
                                                <CalendarMonth />
                                            </InputAdornment>
                                        ),
                                    }}
                                    sx={{ minWidth: { xs: '100%', sm: 150 }, flex: 1, maxWidth: 250, "& .MuiOutlinedInput-root": { borderRadius: "10px", height: "45px", }, }}
                                >
                                    {exams.map((ex) => (
                                        <MenuItem key={ex} value={ex}>
                                            {ex}
                                        </MenuItem>
                                    ))}
                                </TextField>
                            </Stack>
                        </Paper>

                        <Stack direction={{ xs: "column", md: "row" }} spacing={3} flexWrap="wrap">
                            <Paper sx={{ p: 3, flex: 1 }}>
                                <Typography fontWeight={600} mb={2}>
                                    Subject Wise Marks
                                </Typography>
                                <ResponsiveContainer width="100%" height={350}>
                                    {isLoading ? (
                                        <Box
                                            sx={{ display: "flex", justifyContent: "center", alignItems: "center", height: 250 }}
                                        >
                                            <CircularProgress />
                                        </Box>
                                    ) : (
                                        <PieChart>
                                            <Pie
                                                data={(data?.subject_marks || []).map((sm) => ({
                                                    name: sm.subject,
                                                    value: sm.average_marks,
                                                }))}
                                                dataKey="value"
                                                outerRadius={80}
                                                label={({ name, percent }) =>
                                                    `${name}: ${percent ? (percent * 100).toFixed(0) : 0}%`
                                                }
                                            >
                                                {(data?.subject_marks || []).map((_, idx) => (
                                                    <Cell key={idx} fill={COLORS[idx % COLORS.length]} />
                                                ))}
                                            </Pie>
                                            <ReTooltip
                                                formatter={(value: number) => [`${value}`, "Average Marks"]}
                                                labelFormatter={(label) => label}
                                            />
                                            <Legend />
                                        </PieChart>
                                    )}
                                </ResponsiveContainer>
                            </Paper>

                            <Paper sx={{ p: 3, flex: 2 }}>
                                <Typography fontWeight={600} mb={2}>
                                    Yearly Subject Averages
                                </Typography>
                                <ResponsiveContainer width="100%" height={350}>
                                    {isLoading ? (
                                        <Box
                                            sx={{ display: "flex", justifyContent: "center", alignItems: "center", height: 350 }}
                                        >
                                            <CircularProgress />
                                        </Box>
                                    ) : (
                                        <BarChart 
                                            data={getYearlySubjectAveragesData()} 
                                            margin={{ top: 20, right: 30, left: 60, bottom: 60 }}
                                        >
                                            <CartesianGrid strokeDasharray="3 3" />
                                            <XAxis 
                                                dataKey="year"
                                                label={{ value: 'Year', position: 'insideBottomRight', offset: -10 }}
                                            />
                                            <YAxis 
                                                label={{ value: 'Percentage', angle: -90, position: 'insideLeft' }}
                                                domain={[0, 100]}
                                            />
                                            <ReTooltip 
                                                formatter={(value: number) => [`${value}%`, "Percentage"]}
                                                labelFormatter={(label) => `Year: ${label}`}
                                            />
                                            <Legend layout="horizontal" verticalAlign="bottom" wrapperStyle={{ paddingTop: 20 }} />
                                            {Array.from(new Set(data?.yearly_subject_averages.flatMap(y => y.subjects.map(s => s.subject)) || [])).map((subject, index) => (
                                                <Bar
                                                    key={subject}
                                                    dataKey={subject}
                                                    stackId="a"
                                                    fill={BAR_COLORS[index % BAR_COLORS.length]}
                                                    name={subject}
                                                />
                                            ))}
                                        </BarChart>
                                    )}
                                </ResponsiveContainer>
                            </Paper>
                        </Stack>

                        <Paper elevation={2} sx={{ p: 2, overflow: "auto" }}>
                            <Typography variant="h6" fontWeight={600} mb={2}>
                                Detailed Marks Breakdown
                            </Typography>
                            <TableContainer>
                                <Table size="small" stickyHeader>
                                    <TableHead>
                                        <TableRow>
                                            <TableCell sx={{ fontWeight: "bold" }}>Student Name</TableCell>
                                            {(data?.subject_marks || []).map((subject) => (
                                                <TableCell key={subject.subject} align="right" sx={{ fontWeight: "bold" }}>
                                                    {subject.subject}
                                                </TableCell>
                                            ))}
                                            <TableCell align="right" sx={{ fontWeight: "bold" }}>
                                                Total
                                            </TableCell>
                                            <TableCell align="right" sx={{ fontWeight: "bold" }}>
                                                Average
                                            </TableCell>
                                            <TableCell align="right" sx={{ fontWeight: "bold" }}>
                                                Rank
                                            </TableCell>
                                        </TableRow>
                                    </TableHead>
                                    <TableBody>
                                        {isLoading ? (
                                            <TableRow>
                                                <TableCell colSpan={6} align="center">
                                                    <CircularProgress size={24} />
                                                </TableCell>
                                            </TableRow>
                                        ) : (data?.student_marks || []).length === 0 ? (
                                            <TableRow>
                                                <TableCell colSpan={6} align="center">
                                                    <Typography variant="body2" color="text.secondary">
                                                        {isError ? "Failed to load data." : "No records found for the selected filters."}
                                                    </Typography>
                                                </TableCell>
                                            </TableRow>
                                        ) : (
                                            (data?.student_marks || []).map((student) => (
                                                <TableRow key={student.studentName} hover>
                                                    <TableCell sx={{ fontWeight: "bold" }}>{student.studentName}</TableCell>
                                                    {(data?.subject_marks || []).map((subject) => {
                                                        const subjectMark = student.subjects.find((s) => s.subject === subject.subject);
                                                        return (
                                                            <TableCell key={`${student.studentName}-${subject.subject}`} align="right">
                                                                {subjectMark ? subjectMark.marks : "-"}
                                                            </TableCell>
                                                        );
                                                    })}
                                                    <TableCell align="right">{student.total_marks}</TableCell>
                                                    <TableCell align="right">{student.average_marks.toFixed(1)}</TableCell>
                                                    <TableCell align="right">{student.rank}</TableCell>
                                                </TableRow>
                                            ))
                                        )}
                                    </TableBody>
                                </Table>
                            </TableContainer>
                        </Paper>
                    </Stack>
                </LocalizationProvider>

                <Footer />
            </Box>

            <Snackbar open={snackbar.open} autoHideDuration={6000} onClose={handleCloseSnackbar}>
                <Alert onClose={handleCloseSnackbar} severity={snackbar.severity} sx={{ width: "100%" }}>
                    {snackbar.message}
                </Alert>
            </Snackbar>
        </Box>
    );
};

export default ClassTeacherReport;<|MERGE_RESOLUTION|>--- conflicted
+++ resolved
@@ -19,9 +19,6 @@
 import Footer from "../../components/Footer";
 
 const classes = ["Olu", "Araliya", "Nelum"];
-<<<<<<< HEAD
-const exams = ["1st Term", "2nd Term", "3rd Term", "First"];
-=======
 const exams = [
   { label: 'First Term', value: 'First' },
   { label: 'Second Term', value: 'Mid' },
@@ -42,7 +39,6 @@
   { label: "November", value: "11" },
   { label: "December", value: "12" },
 ];
->>>>>>> b734a0f4
 const COLORS = ["#4285F4", "#34A853", "#FBBC05", "#EA4335", "#9C27B0", "#00ACC1"];
 const BAR_COLORS = ["#E3B6E5", "#C5A6D9", "#A795CD", "#8A85C1", "#6D74B5", "#5163A9", "#34529C"];
 
@@ -77,7 +73,6 @@
 }
 
 const ClassTeacherReport: React.FC = () => {
-<<<<<<< HEAD
     const theme = useTheme();
     const [sidebarOpen, setSidebarOpen] = useState(false);
 
@@ -94,56 +89,6 @@
         open: boolean;
         message: string;
         severity: "success" | "info" | "warning" | "error";
-=======
-  const theme = useTheme();
-  const [sidebarOpen, setSidebarOpen] = useState(false);
-  const [startDate, setStartDate] = useState<Date | undefined>(new Date(2023, 0, 1));
-  const [endDate, setEndDate] = useState<Date | undefined>(new Date(2024, 11, 31));
-  const [grade, setGrade] = useState<string>("");
-  const [gradeOptions, setGradeOptions] = useState<DropdownOption[]>([]);
-  const [className, setClassName] = useState("Olu");
-  const [exam, setExam] = useState("Mid");
-  const [month, setMonth] = useState<string>("01");
-
-  type SnackbarState = {
-    open: boolean;
-    message: string;
-    severity: "success" | "info" | "warning" | "error";
-  };
-  const [snackbar, setSnackbar] = useState<SnackbarState>({
-    open: false,
-    message: "",
-    severity: "info",
-  });
-
-  const { data, isLoading, isError, error } = useQuery<ClassTeacherReportData, Error>({
-    queryKey: ["class-teacher-report", startDate, endDate, grade, className, exam],
-    queryFn: () => {
-      const formattedStartDate = startDate ? format(startDate, "yyyy-MM-dd") : "";
-      const formattedEndDate = endDate ? format(endDate, "yyyy-MM-dd") : "";
-      return fetchClassTeacherReport(formattedStartDate, formattedEndDate, grade, className, exam);
-    },
-    retry: 1,
-  });
-
-  useEffect(() => {
-    const fetchGrades = async () => {
-      try {
-        const grades = await fetchGradesFromApi();
-        setGradeOptions(grades);
-        // Set default grade if options exist
-        if (grades.length > 0) {
-          setGrade(grades[0].value);
-        }
-      } catch (error) {
-        console.error("Failed to fetch grades:", error);
-        setSnackbar({
-          open: true,
-          message: "Failed to load grade options",
-          severity: "error",
-        });
-      }
->>>>>>> b734a0f4
     };
     const [snackbar, setSnackbar] = useState<SnackbarState>({
         open: false,
@@ -230,165 +175,10 @@
                         color: theme.palette.text.primary,
                     }}
                 >
-<<<<<<< HEAD
                     <Navbar
                         title="Class Teacher Report"
                         sidebarOpen={sidebarOpen}
                         setSidebarOpen={setSidebarOpen}
-=======
-                  {exams.map((ex) => (
-                    <MenuItem key={ex.value} value={ex.value}>
-                      {ex.label}
-                    </MenuItem>
-                  ))}
-                </TextField>
-
-                {/* Month - visible only if Monthly Test is selected */}
-                {exam === "monthly" && (
-                  <TextField
-                    select
-                    label="Month"
-                    value={month}
-                    onChange={(e) => setMonth(e.target.value)}
-                    InputProps={{
-                      startAdornment: (
-                        <InputAdornment position="start">
-                          <CalendarMonth />
-                        </InputAdornment>
-                      ),
-                    }}
-                    sx={{
-                      minWidth: 150,
-                      flex: 1,
-                      maxWidth: 250,
-                      "& .MuiOutlinedInput-root": {
-                        borderRadius: "10px",
-                        height: "45px",
-                      },
-                    }}
-                  >
-                    {months.map((m) => (
-                      <MenuItem key={m.value} value={m.value}>
-                        {m.label}
-                      </MenuItem>
-                    ))}
-                  </TextField>
-                )}
-              </Stack>
-            </Paper>
-
-            <Stack direction={{ xs: "column", md: "row" }} spacing={3} flexWrap="wrap">
-              <Paper sx={{ p: 3, flex: 1 }}>
-                <Typography fontWeight={600} mb={2}>
-                  Subject Wise Marks
-                </Typography>
-                <ResponsiveContainer width="100%" height={350}>
-                  {isLoading ? (
-                    <Box
-                      sx={{ display: "flex", justifyContent: "center", alignItems: "center", height: 250 }}
-                    >
-                      <CircularProgress />
-                    </Box>
-                  ) : (
-                    <PieChart>
-                      <Pie
-                        data={(data?.subject_marks || []).map((sm) => ({
-                          name: sm.subject,
-                          value: sm.average_marks,
-                        }))}
-                        dataKey="value"
-                        outerRadius={80}
-                        label={({ name, percent }) =>
-                          `${name}: ${percent ? (percent * 100).toFixed(0) : 0}%`
-                        }
-                      >
-                        {(data?.subject_marks || []).map((_, idx) => (
-                          <Cell key={idx} fill={COLORS[idx % COLORS.length]} />
-                        ))}
-                      </Pie>
-                      <ReTooltip
-                        formatter={(value: number) => [`${value}`, "Average Marks"]}
-                        labelFormatter={(label) => label}
-                      />
-                      <Legend />
-                    </PieChart>
-                  )}
-                </ResponsiveContainer>
-              </Paper>
-
-              <Paper sx={{ p: 3, flex: 2 }}>
-                <Typography fontWeight={600} mb={2}>
-                  Yearly Subject Averages
-                </Typography>
-                <ResponsiveContainer width="100%" height={350}>
-                  {isLoading ? (
-                    <Box
-                      sx={{ display: "flex", justifyContent: "center", alignItems: "center", height: 350 }}
-                    >
-                      <CircularProgress />
-                    </Box>
-                  ) : (
-                    <BarChart
-                      data={getYearlySubjectAveragesData()}
-                      margin={{ top: 20, right: 30, left: 60, bottom: 60 }}
-                    >
-                      <CartesianGrid strokeDasharray="3 3" />
-                      <XAxis
-                        dataKey="year"
-                        label={{ value: 'Year', position: 'insideBottomRight', offset: -10 }}
-                      />
-                      <YAxis
-                        label={{ value: 'Percentage', angle: -90, position: 'insideLeft' }}
-                        domain={[0, 100]}
-                      />
-                      <ReTooltip
-                        formatter={(value: number) => [`${value}%`, "Percentage"]}
-                        labelFormatter={(label) => `Year: ${label}`}
-                      />
-                      <Legend layout="horizontal" verticalAlign="bottom" wrapperStyle={{ paddingTop: 20 }} />
-                      {Array.from(new Set(data?.yearly_subject_averages.flatMap(y => y.subjects.map(s => s.subject)) || [])).map((subject, index) => (
-                        <Bar
-                          key={subject}
-                          dataKey={subject}
-                          stackId="a"
-                          fill={BAR_COLORS[index % BAR_COLORS.length]}
-                          name={subject}
-                        />
-                      ))}
-                    </BarChart>
-                  )}
-                </ResponsiveContainer>
-              </Paper>
-            </Stack>
-
-            <Paper sx={{ p: 3, flex: 2 }}>
-              <Typography fontWeight={600} mb={2}>
-                Student Averages
-              </Typography>
-              <ResponsiveContainer width="100%" height={350}>
-                {isLoading ? (
-                  <Box
-                    sx={{ display: "flex", justifyContent: "center", alignItems: "center", height: 350 }}
-                  >
-                    <CircularProgress />
-                  </Box>
-                ) : (
-                  <BarChart data={data?.student_marks || []} margin={{ top: 20, right: 30, left: 20, bottom: 50 }}>
-                    <XAxis
-                      dataKey="studentName"
-                      tick={
-                        {
-                          angle: -45,
-                          textAnchor: "end",
-                          fontSize: 12,
-                        } as any
-                      }
-                      height={70}
-                    />
-                    <YAxis
-                      domain={[0, 100]}
-                      label={{ value: "Average Marks", angle: -90, position: "insideLeft", offset: 10 }}
->>>>>>> b734a0f4
                     />
                 </AppBar>
 
